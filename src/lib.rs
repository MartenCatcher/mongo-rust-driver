// The MIT License (MIT)

// Copyright (c) 2015 Y. T. Chung <zonyitoo@gmail.com>

// Permission is hereby granted, free of charge, to any person obtaining a copy of
// this software and associated documentation files (the "Software"), to deal in
// the Software without restriction, including without limitation the rights to
// use, copy, modify, merge, publish, distribute, sublicense, and/or sell copies of
// the Software, and to permit persons to whom the Software is furnished to do so,
// subject to the following conditions:

// The above copyright notice and this permission notice shall be included in all
// copies or substantial portions of the Software.

// THE SOFTWARE IS PROVIDED "AS IS", WITHOUT WARRANTY OF ANY KIND, EXPRESS OR
// IMPLIED, INCLUDING BUT NOT LIMITED TO THE WARRANTIES OF MERCHANTABILITY, FITNESS
// FOR A PARTICULAR PURPOSE AND NONINFRINGEMENT. IN NO EVENT SHALL THE AUTHORS OR
// COPYRIGHT HOLDERS BE LIABLE FOR ANY CLAIM, DAMAGES OR OTHER LIABILITY, WHETHER
// IN AN ACTION OF CONTRACT, TORT OR OTHERWISE, ARISING FROM, OUT OF OR IN
// CONNECTION WITH THE SOFTWARE OR THE USE OR OTHER DEALINGS IN THE SOFTWARE.

//! BSON is a binary format in which zero or more key/value pairs are stored as a single entity.
//! We call this entity a document.
//!
//! This library supports version 1.0 of the [BSON standard](http://bsonspec.org/spec.html).
//!
//! ## Basic usage
//!
//! ```rust
//! use bson::{decode_document, encode_document, Bson, Document};
//! use std::io::Cursor;
//!
//! let mut doc = Document::new();
//! doc.insert("foo".to_owned(), Bson::String("bar".to_owned()));
//!
//! let mut buf = Vec::new();
//! encode_document(&mut buf, &doc).unwrap();
//!
//! let doc = decode_document(&mut Cursor::new(&buf[..])).unwrap();
//! ```

#[cfg(feature = "decimal128")]
pub use self::decimal128::Decimal128;
<<<<<<< HEAD
pub use self::{
    bson::{Array, Binary, Bson, Document, JavaScriptCodeWithScope, Regex, TimeStamp, UtcDateTime},
    decoder::{
        decode_document,
        decode_document_utf8_lossy,
        from_bson,
        Decoder,
        DecoderError,
        DecoderResult,
    },
    encoder::{encode_document, to_bson, Encoder, EncoderError, EncoderResult},
    ordered::{ValueAccessError, ValueAccessResult},
};
=======
pub use self::decoder::{decode_document, decode_document_utf8_lossy, from_bson, Decoder, DecoderError, DecoderResult};
pub use self::encoder::{encode_document, to_bson, Encoder, EncoderError, EncoderResult};
pub use self::doc::{ValueAccessError, ValueAccessResult};
>>>>>>> 0eb5e8ab

#[macro_use]
pub mod macros;
mod bson;
pub mod compat;
#[cfg(feature = "decimal128")]
pub mod decimal128;
mod decoder;
mod encoder;
pub mod oid;
pub mod doc;
pub mod spec;

#[deprecated(since = "0.15.0", note = "use doc instead")]
pub mod ordered {
    //! A BSON document represented as an associative HashMap with insertion ordering.
    pub use crate::doc::*;
}<|MERGE_RESOLUTION|>--- conflicted
+++ resolved
@@ -1,80 +1,5 @@
-// The MIT License (MIT)
 
-// Copyright (c) 2015 Y. T. Chung <zonyitoo@gmail.com>
+pub use self::bson::{Bson, Document};
 
-// Permission is hereby granted, free of charge, to any person obtaining a copy of
-// this software and associated documentation files (the "Software"), to deal in
-// the Software without restriction, including without limitation the rights to
-// use, copy, modify, merge, publish, distribute, sublicense, and/or sell copies of
-// the Software, and to permit persons to whom the Software is furnished to do so,
-// subject to the following conditions:
-
-// The above copyright notice and this permission notice shall be included in all
-// copies or substantial portions of the Software.
-
-// THE SOFTWARE IS PROVIDED "AS IS", WITHOUT WARRANTY OF ANY KIND, EXPRESS OR
-// IMPLIED, INCLUDING BUT NOT LIMITED TO THE WARRANTIES OF MERCHANTABILITY, FITNESS
-// FOR A PARTICULAR PURPOSE AND NONINFRINGEMENT. IN NO EVENT SHALL THE AUTHORS OR
-// COPYRIGHT HOLDERS BE LIABLE FOR ANY CLAIM, DAMAGES OR OTHER LIABILITY, WHETHER
-// IN AN ACTION OF CONTRACT, TORT OR OTHERWISE, ARISING FROM, OUT OF OR IN
-// CONNECTION WITH THE SOFTWARE OR THE USE OR OTHER DEALINGS IN THE SOFTWARE.
-
-//! BSON is a binary format in which zero or more key/value pairs are stored as a single entity.
-//! We call this entity a document.
-//!
-//! This library supports version 1.0 of the [BSON standard](http://bsonspec.org/spec.html).
-//!
-//! ## Basic usage
-//!
-//! ```rust
-//! use bson::{decode_document, encode_document, Bson, Document};
-//! use std::io::Cursor;
-//!
-//! let mut doc = Document::new();
-//! doc.insert("foo".to_owned(), Bson::String("bar".to_owned()));
-//!
-//! let mut buf = Vec::new();
-//! encode_document(&mut buf, &doc).unwrap();
-//!
-//! let doc = decode_document(&mut Cursor::new(&buf[..])).unwrap();
-//! ```
-
-#[cfg(feature = "decimal128")]
-pub use self::decimal128::Decimal128;
-<<<<<<< HEAD
-pub use self::{
-    bson::{Array, Binary, Bson, Document, JavaScriptCodeWithScope, Regex, TimeStamp, UtcDateTime},
-    decoder::{
-        decode_document,
-        decode_document_utf8_lossy,
-        from_bson,
-        Decoder,
-        DecoderError,
-        DecoderResult,
-    },
-    encoder::{encode_document, to_bson, Encoder, EncoderError, EncoderResult},
-    ordered::{ValueAccessError, ValueAccessResult},
-};
-=======
-pub use self::decoder::{decode_document, decode_document_utf8_lossy, from_bson, Decoder, DecoderError, DecoderResult};
-pub use self::encoder::{encode_document, to_bson, Encoder, EncoderError, EncoderResult};
-pub use self::doc::{ValueAccessError, ValueAccessResult};
->>>>>>> 0eb5e8ab
-
-#[macro_use]
-pub mod macros;
-mod bson;
-pub mod compat;
-#[cfg(feature = "decimal128")]
-pub mod decimal128;
-mod decoder;
-mod encoder;
-pub mod oid;
-pub mod doc;
-pub mod spec;
-
-#[deprecated(since = "0.15.0", note = "use doc instead")]
-pub mod ordered {
-    //! A BSON document represented as an associative HashMap with insertion ordering.
-    pub use crate::doc::*;
-}+pub mod bson;
+pub mod util;