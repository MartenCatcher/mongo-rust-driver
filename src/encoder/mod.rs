// The MIT License (MIT)

// Copyright (c) 2015 Y. T. Chung <zonyitoo@gmail.com>

// Permission is hereby granted, free of charge, to any person obtaining a copy of
// this software and associated documentation files (the "Software"), to deal in
// the Software without restriction, including without limitation the rights to
// use, copy, modify, merge, publish, distribute, sublicense, and/or sell copies of
// the Software, and to permit persons to whom the Software is furnished to do so,
// subject to the following conditions:

// The above copyright notice and this permission notice shall be included in all
// copies or substantial portions of the Software.

// THE SOFTWARE IS PROVIDED "AS IS", WITHOUT WARRANTY OF ANY KIND, EXPRESS OR
// IMPLIED, INCLUDING BUT NOT LIMITED TO THE WARRANTIES OF MERCHANTABILITY, FITNESS
// FOR A PARTICULAR PURPOSE AND NONINFRINGEMENT. IN NO EVENT SHALL THE AUTHORS OR
// COPYRIGHT HOLDERS BE LIABLE FOR ANY CLAIM, DAMAGES OR OTHER LIABILITY, WHETHER
// IN AN ACTION OF CONTRACT, TORT OR OTHERWISE, ARISING FROM, OUT OF OR IN
// CONNECTION WITH THE SOFTWARE OR THE USE OR OTHER DEALINGS IN THE SOFTWARE.

//! Encoder

mod error;
mod serde;

pub use self::error::{EncoderError, EncoderResult};
pub use self::serde::Encoder;

use std::io::Write;
use std::iter::IntoIterator;
use std::mem;

use byteorder::{LittleEndian, WriteBytesExt};
use chrono::Timelike;

use bson::Bson;
use serde::Serialize;

fn write_string<W: Write + ?Sized>(writer: &mut W, s: &str) -> EncoderResult<()> {
    writer.write_i32::<LittleEndian>(s.len() as i32 + 1)?;
    writer.write_all(s.as_bytes())?;
    writer.write_u8(0)?;
    Ok(())
}

fn write_cstring<W: Write + ?Sized>(writer: &mut W, s: &str) -> EncoderResult<()> {
    writer.write_all(s.as_bytes())?;
    writer.write_u8(0)?;
    Ok(())
}

#[inline]
fn write_i32<W: Write + ?Sized>(writer: &mut W, val: i32) -> EncoderResult<()> {
    writer.write_i32::<LittleEndian>(val).map_err(From::from)
}

#[inline]
fn write_i64<W: Write + ?Sized>(writer: &mut W, val: i64) -> EncoderResult<()> {
    writer.write_i64::<LittleEndian>(val).map_err(From::from)
}

#[inline]
fn write_f64<W: Write + ?Sized>(writer: &mut W, val: f64) -> EncoderResult<()> {
    writer.write_f64::<LittleEndian>(val).map_err(From::from)
}

fn encode_array<W: Write + ?Sized>(writer: &mut W, arr: &[Bson]) -> EncoderResult<()> {
    let mut buf = Vec::new();
    for (key, val) in arr.iter().enumerate() {
        encode_bson(&mut buf, &key.to_string(), val)?;
    }

    write_i32(writer,
<<<<<<< HEAD
              (buf.len() + mem::size_of::<i32>() + mem::size_of::<u8>()) as i32)?;
=======
                   (buf.len() + mem::size_of::<i32>() + mem::size_of::<u8>()) as i32)?;
>>>>>>> ac33873e
    writer.write_all(&buf)?;
    writer.write_u8(0)?;
    Ok(())
}

/// Attempt to encode a `Document` into a byte stream.
///
/// Can encode any type which is iterable as `(key: &str, value: &Bson)` pairs,
/// which generally means most maps.
pub fn encode_document<'a, S: AsRef<str> + 'a, W: Write + ?Sized, D: IntoIterator<Item = (&'a S, &'a Bson)>>(
    writer: &mut W,
    doc: D)
    -> EncoderResult<()> {
    let mut buf = Vec::new();
    for (key, val) in doc.into_iter() {
        encode_bson(&mut buf, key.as_ref(), val)?;
    }

    write_i32(writer,
<<<<<<< HEAD
              (buf.len() + mem::size_of::<i32>() + mem::size_of::<u8>()) as i32)?;
=======
                   (buf.len() + mem::size_of::<i32>() + mem::size_of::<u8>()) as i32)?;
>>>>>>> ac33873e
    writer.write_all(&buf)?;
    writer.write_u8(0)?;
    Ok(())
}

fn encode_bson<W: Write + ?Sized>(writer: &mut W, key: &str, val: &Bson) -> EncoderResult<()> {
    writer.write_u8(val.element_type() as u8)?;
    write_cstring(writer, key)?;

    match val {
        &Bson::FloatingPoint(v) => write_f64(writer, v),
        &Bson::String(ref v) => write_string(writer, &v),
        &Bson::Array(ref v) => encode_array(writer, &v),
        &Bson::Document(ref v) => encode_document(writer, v),
        &Bson::Boolean(v) => writer.write_u8(if v { 0x01 } else { 0x00 })
                                   .map_err(From::from),
        &Bson::RegExp(ref pat, ref opt) => {
            write_cstring(writer, pat)?;
            write_cstring(writer, opt)
        }
        &Bson::JavaScriptCode(ref code) => write_string(writer, &code),
        &Bson::ObjectId(ref id) => writer.write_all(&id.bytes()).map_err(From::from),
        &Bson::JavaScriptCodeWithScope(ref code, ref scope) => {
            let mut buf = Vec::new();
            write_string(&mut buf, code)?;
            encode_document(&mut buf, scope)?;

            write_i32(writer, buf.len() as i32 + 4)?;
            writer.write_all(&buf).map_err(From::from)
        }
        &Bson::I32(v) => write_i32(writer, v),
        &Bson::I64(v) => write_i64(writer, v),
        &Bson::TimeStamp(v) => write_i64(writer, v),
        &Bson::Binary(subtype, ref data) => {
            write_i32(writer, data.len() as i32)?;
            writer.write_u8(From::from(subtype))?;
            writer.write_all(data).map_err(From::from)
        }
        &Bson::UtcDatetime(ref v) => {
            write_i64(writer,
                      (v.timestamp() * 1000) + (v.nanosecond() / 1000000) as i64)
        }
        &Bson::Null => Ok(()),
        &Bson::Symbol(ref v) => write_string(writer, &v),
    }
}

/// Encode a `T` Serializable into a BSON `Value`.
pub fn to_bson<T: ?Sized>(value: &T) -> EncoderResult<Bson>
    where T: Serialize
{
    let ser = Encoder::new();
    value.serialize(ser)
}<|MERGE_RESOLUTION|>--- conflicted
+++ resolved
@@ -72,11 +72,7 @@
     }
 
     write_i32(writer,
-<<<<<<< HEAD
               (buf.len() + mem::size_of::<i32>() + mem::size_of::<u8>()) as i32)?;
-=======
-                   (buf.len() + mem::size_of::<i32>() + mem::size_of::<u8>()) as i32)?;
->>>>>>> ac33873e
     writer.write_all(&buf)?;
     writer.write_u8(0)?;
     Ok(())
@@ -96,11 +92,7 @@
     }
 
     write_i32(writer,
-<<<<<<< HEAD
               (buf.len() + mem::size_of::<i32>() + mem::size_of::<u8>()) as i32)?;
-=======
-                   (buf.len() + mem::size_of::<i32>() + mem::size_of::<u8>()) as i32)?;
->>>>>>> ac33873e
     writer.write_all(&buf)?;
     writer.write_u8(0)?;
     Ok(())
@@ -115,8 +107,7 @@
         &Bson::String(ref v) => write_string(writer, &v),
         &Bson::Array(ref v) => encode_array(writer, &v),
         &Bson::Document(ref v) => encode_document(writer, v),
-        &Bson::Boolean(v) => writer.write_u8(if v { 0x01 } else { 0x00 })
-                                   .map_err(From::from),
+        &Bson::Boolean(v) => writer.write_u8(if v { 0x01 } else { 0x00 }).map_err(From::from),
         &Bson::RegExp(ref pat, ref opt) => {
             write_cstring(writer, pat)?;
             write_cstring(writer, opt)
@@ -139,10 +130,7 @@
             writer.write_u8(From::from(subtype))?;
             writer.write_all(data).map_err(From::from)
         }
-        &Bson::UtcDatetime(ref v) => {
-            write_i64(writer,
-                      (v.timestamp() * 1000) + (v.nanosecond() / 1000000) as i64)
-        }
+        &Bson::UtcDatetime(ref v) => write_i64(writer, (v.timestamp() * 1000) + (v.nanosecond() / 1000000) as i64),
         &Bson::Null => Ok(()),
         &Bson::Symbol(ref v) => write_string(writer, &v),
     }
